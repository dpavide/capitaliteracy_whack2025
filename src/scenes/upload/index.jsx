--- conflicted
+++ resolved
@@ -37,12 +37,8 @@
   const [errors, setErrors] = useState([]);
   const [uploading, setUploading] = useState(false);
 
-<<<<<<< HEAD
   const MAX_FILE_SIZE = 100 * 1024 * 1024; // 100MB in bytes
   const MAX_TOTAL_SIZE = 10 * 1024 * 1024; // 10MB total
-=======
-  const MAX_FILE_SIZE = 10 * 1024 * 1024; // 10MB in bytes
->>>>>>> 8180b25f
   const ALLOWED_TYPES = ['image/png', 'image/jpeg', 'image/jpg', 'application/pdf'];
   const ALLOWED_EXTENSIONS = ['.png', '.jpg', '.jpeg', '.pdf'];
 
@@ -76,7 +72,7 @@
     }
 
     if (file.size > MAX_FILE_SIZE) {
-      return `${file.name}: File size exceeds 10MB limit. Current size: ${formatFileSize(file.size)}`;
+      return `${file.name}: File size exceeds 100MB limit. Current size: ${formatFileSize(file.size)}`;
     }
 
     return null;
@@ -264,7 +260,6 @@
     }
   };
 
-<<<<<<< HEAD
   const getUploadStatusColor = (status) => {
     switch (status) {
       case 'uploading': return colors.blueAccent[500];
@@ -273,17 +268,6 @@
       default: return colors.gray[500];
     }
   };
-=======
-        <Typography
-          variant="body1"
-          sx={{
-            color: colors.gray[300],
-            marginBottom: 4,
-          }}
-        >
-          Upload PNG, JPG, or PDF files (up to 10MB each)
-        </Typography>
->>>>>>> 8180b25f
 
   const UploadSection = ({ type, files, dragActive, icon }) => {
     const Icon = icon;
@@ -330,16 +314,6 @@
             {canUploadMore() ? 'Drop files or click' : 'Max size exceeded'}
           </Typography>
 
-<<<<<<< HEAD
-=======
-          <Box sx={{ display: 'flex', gap: 1, justifyContent: 'center', flexWrap: 'wrap' }}>
-            <Chip label="PNG" size="small" sx={{ backgroundColor: colors.greenAccent[700] }} />
-            <Chip label="JPG" size="small" sx={{ backgroundColor: colors.greenAccent[700] }} />
-            <Chip label="PDF" size="small" sx={{ backgroundColor: colors.greenAccent[700] }} />
-            <Chip label="Max 10MB" size="small" sx={{ backgroundColor: colors.blueAccent[700] }} />
-          </Box>
-
->>>>>>> 8180b25f
           <input
             id={`${type}-file-input`}
             type="file"
@@ -444,7 +418,6 @@
     );
   };
 
-<<<<<<< HEAD
   return (
     <Box sx={{ minHeight: '100vh', background: colors.primary[400], padding: 4 }}>
       <Box sx={{ maxWidth: 1200, margin: '0 auto' }}>
@@ -459,31 +432,6 @@
         <Box sx={{ display: 'flex', justifyContent: 'space-between', alignItems: 'center', marginBottom: 3, padding: 2, backgroundColor: colors.primary[500], borderRadius: 2 }}>
           <Typography variant="body2" sx={{ color: colors.gray[300] }}>
             Total Uploaded: {formatFileSize(getTotalUploadedSize())} / {formatFileSize(MAX_TOTAL_SIZE)}
-=======
-        {/* Info Section */}
-        <Paper
-          elevation={1}
-          sx={{
-            padding: 2,
-            backgroundColor: colors.primary[500],
-            borderRadius: 2,
-          }}
-        >
-          <Typography variant="body2" sx={{ color: colors.gray[300], marginBottom: 1 }}>
-            ℹ️ <strong>Upload Guidelines:</strong>
-          </Typography>
-          <Typography variant="body2" sx={{ color: colors.gray[300], marginLeft: 3 }}>
-            • Accepted formats: PNG, JPG, JPEG, PDF
-          </Typography>
-          <Typography variant="body2" sx={{ color: colors.gray[300], marginLeft: 3 }}>
-            • Maximum file size: 10MB per file
-          </Typography>
-          <Typography variant="body2" sx={{ color: colors.gray[300], marginLeft: 3 }}>
-            • Multiple files can be uploaded at once
-          </Typography>
-          <Typography variant="body2" sx={{ color: colors.gray[300], marginLeft: 3 }}>
-            • Drag and drop or click to select files
->>>>>>> 8180b25f
           </Typography>
           <Box sx={{ display: 'flex', gap: 1 }}>
             <Chip label="PNG" size="small" sx={{ backgroundColor: colors.greenAccent[700] }} />
