--- conflicted
+++ resolved
@@ -10,8 +10,6 @@
       "type": "deposit",
       "company-type": "Shopping",
       "card-type": "credit"
-<<<<<<< HEAD
-=======
     },
     {
       "date-processed": "01-02-2025",
@@ -32,7 +30,6 @@
       "type": "deposit",
       "company-type": "Shopping",
       "card-type": "credit"
->>>>>>> b9ff4d18
     },
     {
       "date-processed": "01-03-2025",
@@ -42,8 +39,6 @@
       "balance": "\u00a32,585.49",
       "type": "deposit",
       "company-type": "Shopping",
-<<<<<<< HEAD
-=======
       "card-type": "debit"
     },
     {
@@ -54,7 +49,6 @@
       "balance": "\u00a32,697.74",
       "type": "deposit",
       "company-type": "Shopping",
->>>>>>> b9ff4d18
       "card-type": "credit"
     },
     {
@@ -65,11 +59,7 @@
       "balance": "\u00a32,697.74",
       "type": "deposit",
       "company-type": "Shopping",
-<<<<<<< HEAD
-      "card-type": "credit"
-=======
       "card-type": "debit"
->>>>>>> b9ff4d18
     },
     {
       "date-processed": "01-10-2025",
@@ -80,8 +70,6 @@
       "type": "deposit",
       "company-type": "Shopping",
       "card-type": "credit"
-<<<<<<< HEAD
-=======
     },
     {
       "date-processed": "01-10-2025",
@@ -102,7 +90,6 @@
       "type": "deposit",
       "company-type": "Shopping",
       "card-type": "credit"
->>>>>>> b9ff4d18
     },
     {
       "date-processed": "01-11-2025",
@@ -112,8 +99,6 @@
       "balance": "\u00a32,526.38",
       "type": "deposit",
       "company-type": "Shopping",
-<<<<<<< HEAD
-=======
       "card-type": "debit"
     },
     {
@@ -124,7 +109,6 @@
       "balance": "\u00a32,605.28",
       "type": "deposit",
       "company-type": "Shopping",
->>>>>>> b9ff4d18
       "card-type": "credit"
     },
     {
@@ -135,11 +119,7 @@
       "balance": "\u00a32,605.28",
       "type": "deposit",
       "company-type": "Shopping",
-<<<<<<< HEAD
-      "card-type": "credit"
-=======
       "card-type": "debit"
->>>>>>> b9ff4d18
     }
   ],
   "summary": {
