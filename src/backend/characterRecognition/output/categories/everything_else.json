{
  "category": "everything else",
<<<<<<< HEAD
  "transactions": [
    {
      "date-of-transaction": "",
      "amount": "2150.00",
      "company-type": "Opening Balance",
      "card-type": "credit"
    },
    {
      "date-of-transaction": "",
      "amount": "2150.00",
      "company-type": "Opening Balance",
      "card-type": "credit"
    },
    {
      "date-of-transaction": "",
      "amount": "3200.00",
      "company-type": "Opening Balance",
      "card-type": "debit"
    },
    {
      "date-of-transaction": "",
      "amount": "3200.00",
      "company-type": "Opening Balance",
      "card-type": "debit"
    },
    {
      "date-of-transaction": "01-04-2025",
      "amount": "45.00",
      "company-type": "Everything Else",
      "card-type": "credit"
    },
    {
      "date-of-transaction": "01-04-2025",
      "amount": "45.00",
      "company-type": "Everything Else",
      "card-type": "credit"
    },
    {
      "date-of-transaction": "01-04-2025",
      "amount": "92.45",
      "company-type": "Everything Else",
      "card-type": "debit"
    },
    {
      "date-of-transaction": "01-04-2025",
      "amount": "92.45",
      "company-type": "Everything Else",
      "card-type": "debit"
    },
    {
      "date-of-transaction": "01-06-2025",
      "amount": "60.00",
      "company-type": "Everything Else",
      "card-type": "debit"
    },
    {
      "date-of-transaction": "01-06-2025",
      "amount": "60.00",
      "company-type": "Everything Else",
      "card-type": "debit"
    },
    {
      "date-of-transaction": "01-07-2025",
      "amount": "2000.00",
      "company-type": "Everything Else",
      "card-type": "debit"
    },
    {
      "date-of-transaction": "01-07-2025",
      "amount": "2000.00",
      "company-type": "Everything Else",
      "card-type": "debit"
    },
    {
      "date-of-transaction": "01-10-2025",
      "amount": "35.00",
      "company-type": "Everything Else",
      "card-type": "debit"
    },
    {
      "date-of-transaction": "01-10-2025",
      "amount": "35.00",
      "company-type": "Everything Else",
      "card-type": "debit"
    },
    {
      "date-of-transaction": "01-12-2025",
      "amount": "68.90",
      "company-type": "Everything Else",
      "card-type": "debit"
    },
    {
      "date-of-transaction": "01-12-2025",
      "amount": "68.90",
      "company-type": "Everything Else",
      "card-type": "debit"
    },
    {
      "date-of-transaction": "01-14-2025",
      "amount": "54.20",
      "company-type": "Everything Else",
      "card-type": "debit"
    },
    {
      "date-of-transaction": "01-14-2025",
      "amount": "54.20",
      "company-type": "Everything Else",
      "card-type": "debit"
    },
    {
      "date-of-transaction": "01-15-2025",
      "amount": "9.99",
      "company-type": "Everything Else",
      "card-type": "debit"
    },
    {
      "date-of-transaction": "01-15-2025",
      "amount": "9.99",
      "company-type": "Everything Else",
      "card-type": "debit"
    },
    {
      "date-of-transaction": "01-18-2025",
      "amount": "7.20",
      "company-type": "Everything Else",
      "card-type": "debit"
    },
    {
      "date-of-transaction": "01-18-2025",
      "amount": "7.20",
      "company-type": "Everything Else",
      "card-type": "debit"
    },
    {
      "date-of-transaction": "01-20-2025",
      "amount": "68.00",
      "company-type": "Everything Else",
      "card-type": "debit"
    },
    {
      "date-of-transaction": "01-20-2025",
      "amount": "68.00",
      "company-type": "Everything Else",
      "card-type": "debit"
    },
    {
      "date-of-transaction": "01-25-2025",
      "amount": "62.75",
      "company-type": "Everything Else",
      "card-type": "debit"
    },
    {
      "date-of-transaction": "01-25-2025",
      "amount": "62.75",
      "company-type": "Everything Else",
      "card-type": "debit"
    },
    {
      "date-of-transaction": "01-30-2025",
      "amount": "3800.00",
      "company-type": "Everything Else",
      "card-type": "debit"
    },
    {
      "date-of-transaction": "01-30-2025",
      "amount": "3800.00",
      "company-type": "Everything Else",
      "card-type": "debit"
    },
    {
      "date-of-transaction": "01-31-2025",
      "amount": "74.25",
      "company-type": "Everything Else",
      "card-type": "debit"
    },
    {
      "date-of-transaction": "01-31-2025",
      "amount": "74.25",
      "company-type": "Everything Else",
      "card-type": "debit"
    }
  ],
  "summary": {
    "money_in": 11690.0,
    "money_out": 1065.48,
    "count": 30
=======
  "transactions": [],
  "summary": {
    "money_in": 0.0,
    "money_out": 0.0,
    "count": 0
>>>>>>> 07ba4228
  }
}<|MERGE_RESOLUTION|>--- conflicted
+++ resolved
@@ -1,198 +1,9 @@
 {
   "category": "everything else",
-<<<<<<< HEAD
-  "transactions": [
-    {
-      "date-of-transaction": "",
-      "amount": "2150.00",
-      "company-type": "Opening Balance",
-      "card-type": "credit"
-    },
-    {
-      "date-of-transaction": "",
-      "amount": "2150.00",
-      "company-type": "Opening Balance",
-      "card-type": "credit"
-    },
-    {
-      "date-of-transaction": "",
-      "amount": "3200.00",
-      "company-type": "Opening Balance",
-      "card-type": "debit"
-    },
-    {
-      "date-of-transaction": "",
-      "amount": "3200.00",
-      "company-type": "Opening Balance",
-      "card-type": "debit"
-    },
-    {
-      "date-of-transaction": "01-04-2025",
-      "amount": "45.00",
-      "company-type": "Everything Else",
-      "card-type": "credit"
-    },
-    {
-      "date-of-transaction": "01-04-2025",
-      "amount": "45.00",
-      "company-type": "Everything Else",
-      "card-type": "credit"
-    },
-    {
-      "date-of-transaction": "01-04-2025",
-      "amount": "92.45",
-      "company-type": "Everything Else",
-      "card-type": "debit"
-    },
-    {
-      "date-of-transaction": "01-04-2025",
-      "amount": "92.45",
-      "company-type": "Everything Else",
-      "card-type": "debit"
-    },
-    {
-      "date-of-transaction": "01-06-2025",
-      "amount": "60.00",
-      "company-type": "Everything Else",
-      "card-type": "debit"
-    },
-    {
-      "date-of-transaction": "01-06-2025",
-      "amount": "60.00",
-      "company-type": "Everything Else",
-      "card-type": "debit"
-    },
-    {
-      "date-of-transaction": "01-07-2025",
-      "amount": "2000.00",
-      "company-type": "Everything Else",
-      "card-type": "debit"
-    },
-    {
-      "date-of-transaction": "01-07-2025",
-      "amount": "2000.00",
-      "company-type": "Everything Else",
-      "card-type": "debit"
-    },
-    {
-      "date-of-transaction": "01-10-2025",
-      "amount": "35.00",
-      "company-type": "Everything Else",
-      "card-type": "debit"
-    },
-    {
-      "date-of-transaction": "01-10-2025",
-      "amount": "35.00",
-      "company-type": "Everything Else",
-      "card-type": "debit"
-    },
-    {
-      "date-of-transaction": "01-12-2025",
-      "amount": "68.90",
-      "company-type": "Everything Else",
-      "card-type": "debit"
-    },
-    {
-      "date-of-transaction": "01-12-2025",
-      "amount": "68.90",
-      "company-type": "Everything Else",
-      "card-type": "debit"
-    },
-    {
-      "date-of-transaction": "01-14-2025",
-      "amount": "54.20",
-      "company-type": "Everything Else",
-      "card-type": "debit"
-    },
-    {
-      "date-of-transaction": "01-14-2025",
-      "amount": "54.20",
-      "company-type": "Everything Else",
-      "card-type": "debit"
-    },
-    {
-      "date-of-transaction": "01-15-2025",
-      "amount": "9.99",
-      "company-type": "Everything Else",
-      "card-type": "debit"
-    },
-    {
-      "date-of-transaction": "01-15-2025",
-      "amount": "9.99",
-      "company-type": "Everything Else",
-      "card-type": "debit"
-    },
-    {
-      "date-of-transaction": "01-18-2025",
-      "amount": "7.20",
-      "company-type": "Everything Else",
-      "card-type": "debit"
-    },
-    {
-      "date-of-transaction": "01-18-2025",
-      "amount": "7.20",
-      "company-type": "Everything Else",
-      "card-type": "debit"
-    },
-    {
-      "date-of-transaction": "01-20-2025",
-      "amount": "68.00",
-      "company-type": "Everything Else",
-      "card-type": "debit"
-    },
-    {
-      "date-of-transaction": "01-20-2025",
-      "amount": "68.00",
-      "company-type": "Everything Else",
-      "card-type": "debit"
-    },
-    {
-      "date-of-transaction": "01-25-2025",
-      "amount": "62.75",
-      "company-type": "Everything Else",
-      "card-type": "debit"
-    },
-    {
-      "date-of-transaction": "01-25-2025",
-      "amount": "62.75",
-      "company-type": "Everything Else",
-      "card-type": "debit"
-    },
-    {
-      "date-of-transaction": "01-30-2025",
-      "amount": "3800.00",
-      "company-type": "Everything Else",
-      "card-type": "debit"
-    },
-    {
-      "date-of-transaction": "01-30-2025",
-      "amount": "3800.00",
-      "company-type": "Everything Else",
-      "card-type": "debit"
-    },
-    {
-      "date-of-transaction": "01-31-2025",
-      "amount": "74.25",
-      "company-type": "Everything Else",
-      "card-type": "debit"
-    },
-    {
-      "date-of-transaction": "01-31-2025",
-      "amount": "74.25",
-      "company-type": "Everything Else",
-      "card-type": "debit"
-    }
-  ],
-  "summary": {
-    "money_in": 11690.0,
-    "money_out": 1065.48,
-    "count": 30
-=======
   "transactions": [],
   "summary": {
     "money_in": 0.0,
     "money_out": 0.0,
     "count": 0
->>>>>>> 07ba4228
   }
 }