--- conflicted
+++ resolved
@@ -10,8 +10,6 @@
       "type": "opening_balance",
       "company-type": "Opening Balance",
       "card-type": "credit"
-<<<<<<< HEAD
-=======
     },
     {
       "date-processed": "01-01-2025",
@@ -22,7 +20,6 @@
       "type": "opening_balance",
       "company-type": "Opening Balance",
       "card-type": "debit"
->>>>>>> b9ff4d18
     },
     {
       "date-processed": "01-01-2025",
@@ -43,8 +40,6 @@
       "type": "withdrawal",
       "company-type": "Everything Else",
       "card-type": "debit"
-<<<<<<< HEAD
-=======
     },
     {
       "date-processed": "01-04-2025",
@@ -55,7 +50,6 @@
       "type": "deposit",
       "company-type": "Everything Else",
       "card-type": "credit"
->>>>>>> b9ff4d18
     },
     {
       "date-processed": "01-04-2025",
@@ -65,11 +59,7 @@
       "balance": "\u00a32,630.49",
       "type": "deposit",
       "company-type": "Everything Else",
-<<<<<<< HEAD
-      "card-type": "credit"
-=======
-      "card-type": "debit"
->>>>>>> b9ff4d18
+      "card-type": "debit"
     },
     {
       "date-processed": "01-04-2025",
@@ -100,8 +90,6 @@
       "type": "deposit",
       "company-type": "Eating Out",
       "card-type": "credit"
-<<<<<<< HEAD
-=======
     },
     {
       "date-processed": "01-06-2025",
@@ -112,7 +100,6 @@
       "type": "deposit",
       "company-type": "Eating Out",
       "card-type": "debit"
->>>>>>> b9ff4d18
     },
     {
       "date-processed": "01-06-2025",
@@ -133,8 +120,6 @@
       "type": "deposit",
       "company-type": "Everything Else",
       "card-type": "debit"
-<<<<<<< HEAD
-=======
     },
     {
       "date-processed": "01-08-2025",
@@ -145,7 +130,6 @@
       "type": "withdrawal",
       "company-type": "Everything Else",
       "card-type": "credit"
->>>>>>> b9ff4d18
     },
     {
       "date-processed": "01-08-2025",
@@ -155,11 +139,7 @@
       "balance": "\u00a31,838.89",
       "type": "withdrawal",
       "company-type": "Everything Else",
-<<<<<<< HEAD
-      "card-type": "credit"
-=======
-      "card-type": "debit"
->>>>>>> b9ff4d18
+      "card-type": "debit"
     },
     {
       "date-processed": "01-09-2025",
@@ -170,8 +150,6 @@
       "type": "deposit",
       "company-type": "Eating Out",
       "card-type": "credit"
-<<<<<<< HEAD
-=======
     },
     {
       "date-processed": "01-09-2025",
@@ -182,7 +160,6 @@
       "type": "deposit",
       "company-type": "Eating Out",
       "card-type": "debit"
->>>>>>> b9ff4d18
     },
     {
       "date-processed": "01-10-2025",
@@ -203,8 +180,6 @@
       "type": "withdrawal",
       "company-type": "Everything Else",
       "card-type": "debit"
-<<<<<<< HEAD
-=======
     },
     {
       "date-processed": "01-13-2025",
@@ -215,7 +190,6 @@
       "type": "deposit",
       "company-type": "Recurring Debts",
       "card-type": "credit"
->>>>>>> b9ff4d18
     },
     {
       "date-processed": "01-13-2025",
@@ -225,11 +199,7 @@
       "balance": "\u00a33,091.50",
       "type": "deposit",
       "company-type": "Recurring Debts",
-<<<<<<< HEAD
-      "card-type": "credit"
-=======
-      "card-type": "debit"
->>>>>>> b9ff4d18
+      "card-type": "debit"
     },
     {
       "date-processed": "01-14-2025",
@@ -240,8 +210,6 @@
       "type": "deposit",
       "company-type": "Everything Else",
       "card-type": "credit"
-<<<<<<< HEAD
-=======
     },
     {
       "date-processed": "01-14-2025",
@@ -252,7 +220,6 @@
       "type": "deposit",
       "company-type": "Everything Else",
       "card-type": "debit"
->>>>>>> b9ff4d18
     },
     {
       "date-processed": "01-14-2025",
@@ -263,8 +230,6 @@
       "type": "withdrawal",
       "company-type": "Everything Else",
       "card-type": "debit"
-<<<<<<< HEAD
-=======
     },
     {
       "date-processed": "01-15-2025",
@@ -275,7 +240,6 @@
       "type": "deposit",
       "company-type": "Everything Else",
       "card-type": "credit"
->>>>>>> b9ff4d18
     },
     {
       "date-processed": "01-15-2025",
@@ -285,11 +249,7 @@
       "balance": "\u00a33,222.49",
       "type": "deposit",
       "company-type": "Everything Else",
-<<<<<<< HEAD
-      "card-type": "credit"
-=======
-      "card-type": "debit"
->>>>>>> b9ff4d18
+      "card-type": "debit"
     },
     {
       "date-processed": "01-15-2025",
