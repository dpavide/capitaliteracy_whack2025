--- conflicted
+++ resolved
@@ -1,9 +1,5 @@
 {
-<<<<<<< HEAD
-  "created_at": "2025-10-19T03:40:29.246814Z",
-=======
   "created_at": "2025-10-19T04:30:58.298187Z",
->>>>>>> b9ff4d18
   "files": {
     "shopping": "categories\\shopping.json",
     "travel": "categories\\travel.json",
