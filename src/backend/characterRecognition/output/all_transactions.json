{
  "transactions": [
    {
      "date-processed": "01-01-2025",
      "date-of-transaction": "",
      "company-name": "Opening Balance",
      "amount": "\u00a32,150.00",
      "balance": "\u00a32,150.00",
      "type": "opening_balance",
      "company-type": "Opening Balance",
      "card-type": "credit"
<<<<<<< HEAD
=======
    },
    {
      "date-processed": "01-01-2025",
      "date-of-transaction": "",
      "company-name": "Opening Balance",
      "amount": "\u00a32,150.00",
      "balance": "\u00a32,150.00",
      "type": "opening_balance",
      "company-type": "Opening Balance",
      "card-type": "debit"
>>>>>>> b9ff4d18
    },
    {
      "date-processed": "01-01-2025",
      "date-of-transaction": "",
      "company-name": "Opening Balance",
      "amount": "\u00a33,200.00",
      "balance": "\u00a33,200.00",
      "type": "opening_balance",
      "company-type": "Opening Balance",
      "card-type": "debit"
<<<<<<< HEAD
=======
    },
    {
      "date-processed": "01-02-2025",
      "date-of-transaction": "01-02-2025",
      "company-name": "Amazon UK - Electronics",
      "amount": "\u00a3245.99",
      "balance": "\u00a32,395.99",
      "type": "deposit",
      "company-type": "Shopping",
      "card-type": "credit"
>>>>>>> b9ff4d18
    },
    {
      "date-processed": "01-02-2025",
      "date-of-transaction": "01-02-2025",
      "company-name": "Amazon UK - Electronics",
      "amount": "\u00a3245.99",
      "balance": "\u00a32,395.99",
      "type": "deposit",
      "company-type": "Shopping",
<<<<<<< HEAD
=======
      "card-type": "debit"
    },
    {
      "date-processed": "01-03-2025",
      "date-of-transaction": "01-03-2025",
      "company-name": "John Lewis - Home Goods",
      "amount": "\u00a3189.50",
      "balance": "\u00a32,585.49",
      "type": "deposit",
      "company-type": "Shopping",
>>>>>>> b9ff4d18
      "card-type": "credit"
    },
    {
      "date-processed": "01-03-2025",
      "date-of-transaction": "01-03-2025",
      "company-name": "John Lewis - Home Goods",
      "amount": "\u00a3189.50",
      "balance": "\u00a32,585.49",
      "type": "deposit",
      "company-type": "Shopping",
<<<<<<< HEAD
      "card-type": "credit"
=======
      "card-type": "debit"
>>>>>>> b9ff4d18
    },
    {
      "date-processed": "01-03-2025",
      "date-of-transaction": "01-03-2025",
      "company-name": "Mortgage Payment (30 yr @ 4.4%)",
      "amount": "\u00a31,402.13",
      "balance": "\u00a31,797.87",
      "type": "withdrawal",
      "company-type": "Everything Else",
      "card-type": "debit"
<<<<<<< HEAD
=======
    },
    {
      "date-processed": "01-04-2025",
      "date-of-transaction": "01-04-2025",
      "company-name": "Shell Petrol - Canary Wharf",
      "amount": "\u00a345.00",
      "balance": "\u00a32,630.49",
      "type": "deposit",
      "company-type": "Everything Else",
      "card-type": "credit"
>>>>>>> b9ff4d18
    },
    {
      "date-processed": "01-04-2025",
      "date-of-transaction": "01-04-2025",
      "company-name": "Shell Petrol - Canary Wharf",
      "amount": "\u00a345.00",
      "balance": "\u00a32,630.49",
      "type": "deposit",
      "company-type": "Everything Else",
<<<<<<< HEAD
      "card-type": "credit"
=======
      "card-type": "debit"
>>>>>>> b9ff4d18
    },
    {
      "date-processed": "01-04-2025",
      "date-of-transaction": "01-04-2025",
      "company-name": "Sainsbury\u2019s Grocery",
      "amount": "\u00a392.45",
      "balance": "\u00a31,705.42",
      "type": "withdrawal",
      "company-type": "Everything Else",
      "card-type": "debit"
<<<<<<< HEAD
=======
    },
    {
      "date-processed": "01-05-2025",
      "date-of-transaction": "01-05-2025",
      "company-name": "eBay - Vintage Clothing",
      "amount": "\u00a367.25",
      "balance": "\u00a32,697.74",
      "type": "deposit",
      "company-type": "Shopping",
      "card-type": "credit"
>>>>>>> b9ff4d18
    },
    {
      "date-processed": "01-05-2025",
      "date-of-transaction": "01-05-2025",
      "company-name": "eBay - Vintage Clothing",
      "amount": "\u00a367.25",
      "balance": "\u00a32,697.74",
      "type": "deposit",
      "company-type": "Shopping",
<<<<<<< HEAD
      "card-type": "credit"
=======
      "card-type": "debit"
>>>>>>> b9ff4d18
    },
    {
      "date-processed": "01-05-2025",
      "date-of-transaction": "01-05-2025",
      "company-name": "Starbucks",
      "amount": "\u00a34.95",
      "balance": "\u00a31,700.47",
      "type": "withdrawal",
      "company-type": "Eating Out",
      "card-type": "debit"
<<<<<<< HEAD
=======
    },
    {
      "date-processed": "01-06-2025",
      "date-of-transaction": "01-06-2025",
      "company-name": "Pret A Manger - Lunch",
      "amount": "\u00a38.75",
      "balance": "\u00a32,706.49",
      "type": "deposit",
      "company-type": "Eating Out",
      "card-type": "credit"
>>>>>>> b9ff4d18
    },
    {
      "date-processed": "01-06-2025",
      "date-of-transaction": "01-06-2025",
      "company-name": "Pret A Manger - Lunch",
      "amount": "\u00a38.75",
      "balance": "\u00a32,706.49",
      "type": "deposit",
      "company-type": "Eating Out",
<<<<<<< HEAD
      "card-type": "credit"
=======
      "card-type": "debit"
>>>>>>> b9ff4d18
    },
    {
      "date-processed": "01-06-2025",
      "date-of-transaction": "01-06-2025",
      "company-name": "Shell Petrol",
      "amount": "\u00a360.00",
      "balance": "\u00a31,640.47",
      "type": "withdrawal",
      "company-type": "Everything Else",
      "card-type": "debit"
    },
    {
      "date-processed": "01-07-2025",
      "date-of-transaction": "01-07-2025",
      "company-name": "Salary (partial)",
      "amount": "\u00a32,000.00",
      "balance": "\u00a33,640.47",
      "type": "deposit",
      "company-type": "Everything Else",
      "card-type": "debit"
<<<<<<< HEAD
=======
    },
    {
      "date-processed": "01-08-2025",
      "date-of-transaction": "01-08-2025",
      "company-name": "ASOS - Clothing",
      "amount": "\u00a3132.40",
      "balance": "\u00a31,838.89",
      "type": "withdrawal",
      "company-type": "Everything Else",
      "card-type": "credit"
>>>>>>> b9ff4d18
    },
    {
      "date-processed": "01-08-2025",
      "date-of-transaction": "01-08-2025",
      "company-name": "ASOS - Clothing",
      "amount": "\u00a3132.40",
      "balance": "\u00a31,838.89",
      "type": "withdrawal",
      "company-type": "Everything Else",
<<<<<<< HEAD
      "card-type": "credit"
=======
      "card-type": "debit"
>>>>>>> b9ff4d18
    },
    {
      "date-processed": "01-09-2025",
      "date-of-transaction": "01-09-2025",
      "company-name": "Uber Eats - Food Delivery",
      "amount": "\u00a334.50",
      "balance": "\u00a31,873.39",
      "type": "deposit",
      "company-type": "Eating Out",
      "card-type": "credit"
<<<<<<< HEAD
=======
    },
    {
      "date-processed": "01-09-2025",
      "date-of-transaction": "01-09-2025",
      "company-name": "Uber Eats - Food Delivery",
      "amount": "\u00a334.50",
      "balance": "\u00a31,873.39",
      "type": "deposit",
      "company-type": "Eating Out",
      "card-type": "debit"
>>>>>>> b9ff4d18
    },
    {
      "date-processed": "01-09-2025",
      "date-of-transaction": "01-09-2025",
      "company-name": "Utility - Electricity Direct Debit",
      "amount": "\u00a385.60",
      "balance": "\u00a33,554.87",
      "type": "withdrawal",
      "company-type": "Bills",
      "card-type": "debit"
<<<<<<< HEAD
=======
    },
    {
      "date-processed": "01-10-2025",
      "date-of-transaction": "01-10-2025",
      "company-name": "Apple Store - App Purchase",
      "amount": "\u00a32.99",
      "balance": "\u00a31,876.38",
      "type": "deposit",
      "company-type": "Shopping",
      "card-type": "credit"
>>>>>>> b9ff4d18
    },
    {
      "date-processed": "01-10-2025",
      "date-of-transaction": "01-10-2025",
      "company-name": "Apple Store - App Purchase",
      "amount": "\u00a32.99",
      "balance": "\u00a31,876.38",
      "type": "deposit",
      "company-type": "Shopping",
<<<<<<< HEAD
      "card-type": "credit"
=======
      "card-type": "debit"
>>>>>>> b9ff4d18
    },
    {
      "date-processed": "01-10-2025",
      "date-of-transaction": "01-10-2025",
      "company-name": "Gym Membership",
      "amount": "\u00a335.00",
      "balance": "\u00a33,519.87",
      "type": "withdrawal",
      "company-type": "Everything Else",
      "card-type": "debit"
<<<<<<< HEAD
=======
    },
    {
      "date-processed": "01-11-2025",
      "date-of-transaction": "01-11-2025",
      "company-name": "British Airways - Flight Booking",
      "amount": "\u00a3650.00",
      "balance": "\u00a32,526.38",
      "type": "deposit",
      "company-type": "Shopping",
      "card-type": "credit"
>>>>>>> b9ff4d18
    },
    {
      "date-processed": "01-11-2025",
      "date-of-transaction": "01-11-2025",
      "company-name": "British Airways - Flight Booking",
      "amount": "\u00a3650.00",
      "balance": "\u00a32,526.38",
      "type": "deposit",
      "company-type": "Shopping",
<<<<<<< HEAD
=======
      "card-type": "debit"
    },
    {
      "date-processed": "01-12-2025",
      "date-of-transaction": "01-12-2025",
      "company-name": "Waitrose - Grocery",
      "amount": "\u00a378.90",
      "balance": "\u00a32,605.28",
      "type": "deposit",
      "company-type": "Shopping",
>>>>>>> b9ff4d18
      "card-type": "credit"
    },
    {
      "date-processed": "01-12-2025",
      "date-of-transaction": "01-12-2025",
      "company-name": "Waitrose - Grocery",
      "amount": "\u00a378.90",
      "balance": "\u00a32,605.28",
      "type": "deposit",
      "company-type": "Shopping",
<<<<<<< HEAD
      "card-type": "credit"
=======
      "card-type": "debit"
>>>>>>> b9ff4d18
    },
    {
      "date-processed": "01-12-2025",
      "date-of-transaction": "01-12-2025",
      "company-name": "Tesco Grocery",
      "amount": "\u00a368.90",
      "balance": "\u00a33,450.97",
      "type": "withdrawal",
      "company-type": "Everything Else",
      "card-type": "debit"
<<<<<<< HEAD
=======
    },
    {
      "date-processed": "01-13-2025",
      "date-of-transaction": "01-13-2025",
      "company-name": "Car Payment - BMW Finance",
      "amount": "\u00a3486.22",
      "balance": "\u00a33,091.50",
      "type": "deposit",
      "company-type": "Recurring Debts",
      "card-type": "credit"
>>>>>>> b9ff4d18
    },
    {
      "date-processed": "01-13-2025",
      "date-of-transaction": "01-13-2025",
      "company-name": "Car Payment - BMW Finance",
      "amount": "\u00a3486.22",
      "balance": "\u00a33,091.50",
      "type": "deposit",
      "company-type": "Recurring Debts",
<<<<<<< HEAD
=======
      "card-type": "debit"
    },
    {
      "date-processed": "01-14-2025",
      "date-of-transaction": "01-14-2025",
      "company-name": "Hotel Booking - Premier Inn",
      "amount": "\u00a3120.00",
      "balance": "\u00a33,211.50",
      "type": "deposit",
      "company-type": "Everything Else",
>>>>>>> b9ff4d18
      "card-type": "credit"
    },
    {
      "date-processed": "01-14-2025",
      "date-of-transaction": "01-14-2025",
      "company-name": "Hotel Booking - Premier Inn",
      "amount": "\u00a3120.00",
      "balance": "\u00a33,211.50",
      "type": "deposit",
      "company-type": "Everything Else",
<<<<<<< HEAD
      "card-type": "credit"
=======
      "card-type": "debit"
>>>>>>> b9ff4d18
    },
    {
      "date-processed": "01-14-2025",
      "date-of-transaction": "01-14-2025",
      "company-name": "Waitrose Grocery",
      "amount": "\u00a354.20",
      "balance": "\u00a33,396.77",
      "type": "withdrawal",
      "company-type": "Everything Else",
      "card-type": "debit"
<<<<<<< HEAD
=======
    },
    {
      "date-processed": "01-15-2025",
      "date-of-transaction": "01-15-2025",
      "company-name": "Netflix Subscription",
      "amount": "\u00a310.99",
      "balance": "\u00a33,222.49",
      "type": "deposit",
      "company-type": "Everything Else",
      "card-type": "credit"
>>>>>>> b9ff4d18
    },
    {
      "date-processed": "01-15-2025",
      "date-of-transaction": "01-15-2025",
      "company-name": "Netflix Subscription",
      "amount": "\u00a310.99",
      "balance": "\u00a33,222.49",
      "type": "deposit",
      "company-type": "Everything Else",
<<<<<<< HEAD
      "card-type": "credit"
=======
      "card-type": "debit"
>>>>>>> b9ff4d18
    },
    {
      "date-processed": "01-15-2025",
      "date-of-transaction": "01-15-2025",
      "company-name": "Netflix",
      "amount": "\u00a39.99",
      "balance": "\u00a33,386.78",
      "type": "withdrawal",
      "company-type": "Everything Else",
      "card-type": "debit"
    },
    {
      "date-processed": "01-16-2025",
      "date-of-transaction": "01-16-2025",
      "company-name": "Home Insurance (annual pro rata)",
      "amount": "\u00a345.00",
      "balance": "\u00a33,341.78",
      "type": "withdrawal",
      "company-type": "Everything Else",
      "card-type": "debit"
    },
    {
      "date-processed": "01-18-2025",
      "date-of-transaction": "01-18-2025",
      "company-name": "Coffee with friend",
      "amount": "\u00a37.20",
      "balance": "\u00a33,334.58",
      "type": "withdrawal",
      "company-type": "Everything Else",
      "card-type": "debit"
    },
    {
      "date-processed": "01-20-2025",
      "date-of-transaction": "01-20-2025",
      "company-name": "Primark - clothing",
      "amount": "\u00a368.00",
      "balance": "\u00a33,266.58",
      "type": "withdrawal",
      "company-type": "Everything Else",
      "card-type": "debit"
    },
    {
      "date-processed": "01-22-2025",
      "date-of-transaction": "01-22-2025",
      "company-name": "Phone Bill Direct Debit",
      "amount": "\u00a328.50",
      "balance": "\u00a33,238.08",
      "type": "withdrawal",
      "company-type": "Bills",
      "card-type": "debit"
    },
    {
      "date-processed": "01-25-2025",
      "date-of-transaction": "01-25-2025",
      "company-name": "Dining - Restaurant",
      "amount": "\u00a362.75",
      "balance": "\u00a33,175.33",
      "type": "withdrawal",
      "company-type": "Everything Else",
      "card-type": "debit"
    },
    {
      "date-processed": "01-30-2025",
      "date-of-transaction": "01-30-2025",
      "company-name": "Salary (net)",
      "amount": "\u00a33,800.00",
      "balance": "\u00a36,975.33",
      "type": "deposit",
      "company-type": "Everything Else",
      "card-type": "debit"
    },
    {
      "date-processed": "01-31-2025",
      "date-of-transaction": "01-31-2025",
      "company-name": "Council Tax",
      "amount": "\u00a3150.00",
      "balance": "\u00a36,825.33",
      "type": "withdrawal",
      "company-type": "Everything Else",
      "card-type": "debit"
    },
    {
      "date-processed": "01-31-2025",
      "date-of-transaction": "01-31-2025",
      "company-name": "Sainsbury\u2019s Grocery",
      "amount": "\u00a374.25",
      "balance": "\u00a36,751.08",
      "type": "withdrawal",
      "company-type": "Everything Else",
      "card-type": "debit"
    }
  ],
  "summary": {
    "money_in": 9680.18,
    "money_out": 3984.12
  }
}<|MERGE_RESOLUTION|>--- conflicted
+++ resolved
@@ -9,8 +9,6 @@
       "type": "opening_balance",
       "company-type": "Opening Balance",
       "card-type": "credit"
-<<<<<<< HEAD
-=======
     },
     {
       "date-processed": "01-01-2025",
@@ -21,7 +19,6 @@
       "type": "opening_balance",
       "company-type": "Opening Balance",
       "card-type": "debit"
->>>>>>> b9ff4d18
     },
     {
       "date-processed": "01-01-2025",
@@ -32,8 +29,6 @@
       "type": "opening_balance",
       "company-type": "Opening Balance",
       "card-type": "debit"
-<<<<<<< HEAD
-=======
     },
     {
       "date-processed": "01-02-2025",
@@ -44,7 +39,6 @@
       "type": "deposit",
       "company-type": "Shopping",
       "card-type": "credit"
->>>>>>> b9ff4d18
     },
     {
       "date-processed": "01-02-2025",
@@ -54,8 +48,6 @@
       "balance": "\u00a32,395.99",
       "type": "deposit",
       "company-type": "Shopping",
-<<<<<<< HEAD
-=======
       "card-type": "debit"
     },
     {
@@ -66,7 +58,6 @@
       "balance": "\u00a32,585.49",
       "type": "deposit",
       "company-type": "Shopping",
->>>>>>> b9ff4d18
       "card-type": "credit"
     },
     {
@@ -77,11 +68,7 @@
       "balance": "\u00a32,585.49",
       "type": "deposit",
       "company-type": "Shopping",
-<<<<<<< HEAD
-      "card-type": "credit"
-=======
-      "card-type": "debit"
->>>>>>> b9ff4d18
+      "card-type": "debit"
     },
     {
       "date-processed": "01-03-2025",
@@ -92,8 +79,6 @@
       "type": "withdrawal",
       "company-type": "Everything Else",
       "card-type": "debit"
-<<<<<<< HEAD
-=======
     },
     {
       "date-processed": "01-04-2025",
@@ -104,7 +89,6 @@
       "type": "deposit",
       "company-type": "Everything Else",
       "card-type": "credit"
->>>>>>> b9ff4d18
     },
     {
       "date-processed": "01-04-2025",
@@ -114,11 +98,7 @@
       "balance": "\u00a32,630.49",
       "type": "deposit",
       "company-type": "Everything Else",
-<<<<<<< HEAD
-      "card-type": "credit"
-=======
-      "card-type": "debit"
->>>>>>> b9ff4d18
+      "card-type": "debit"
     },
     {
       "date-processed": "01-04-2025",
@@ -129,8 +109,6 @@
       "type": "withdrawal",
       "company-type": "Everything Else",
       "card-type": "debit"
-<<<<<<< HEAD
-=======
     },
     {
       "date-processed": "01-05-2025",
@@ -141,7 +119,6 @@
       "type": "deposit",
       "company-type": "Shopping",
       "card-type": "credit"
->>>>>>> b9ff4d18
     },
     {
       "date-processed": "01-05-2025",
@@ -151,11 +128,7 @@
       "balance": "\u00a32,697.74",
       "type": "deposit",
       "company-type": "Shopping",
-<<<<<<< HEAD
-      "card-type": "credit"
-=======
-      "card-type": "debit"
->>>>>>> b9ff4d18
+      "card-type": "debit"
     },
     {
       "date-processed": "01-05-2025",
@@ -166,8 +139,6 @@
       "type": "withdrawal",
       "company-type": "Eating Out",
       "card-type": "debit"
-<<<<<<< HEAD
-=======
     },
     {
       "date-processed": "01-06-2025",
@@ -178,7 +149,6 @@
       "type": "deposit",
       "company-type": "Eating Out",
       "card-type": "credit"
->>>>>>> b9ff4d18
     },
     {
       "date-processed": "01-06-2025",
@@ -188,11 +158,7 @@
       "balance": "\u00a32,706.49",
       "type": "deposit",
       "company-type": "Eating Out",
-<<<<<<< HEAD
-      "card-type": "credit"
-=======
-      "card-type": "debit"
->>>>>>> b9ff4d18
+      "card-type": "debit"
     },
     {
       "date-processed": "01-06-2025",
@@ -213,8 +179,6 @@
       "type": "deposit",
       "company-type": "Everything Else",
       "card-type": "debit"
-<<<<<<< HEAD
-=======
     },
     {
       "date-processed": "01-08-2025",
@@ -225,7 +189,6 @@
       "type": "withdrawal",
       "company-type": "Everything Else",
       "card-type": "credit"
->>>>>>> b9ff4d18
     },
     {
       "date-processed": "01-08-2025",
@@ -235,11 +198,7 @@
       "balance": "\u00a31,838.89",
       "type": "withdrawal",
       "company-type": "Everything Else",
-<<<<<<< HEAD
-      "card-type": "credit"
-=======
-      "card-type": "debit"
->>>>>>> b9ff4d18
+      "card-type": "debit"
     },
     {
       "date-processed": "01-09-2025",
@@ -250,8 +209,6 @@
       "type": "deposit",
       "company-type": "Eating Out",
       "card-type": "credit"
-<<<<<<< HEAD
-=======
     },
     {
       "date-processed": "01-09-2025",
@@ -262,7 +219,6 @@
       "type": "deposit",
       "company-type": "Eating Out",
       "card-type": "debit"
->>>>>>> b9ff4d18
     },
     {
       "date-processed": "01-09-2025",
@@ -273,8 +229,6 @@
       "type": "withdrawal",
       "company-type": "Bills",
       "card-type": "debit"
-<<<<<<< HEAD
-=======
     },
     {
       "date-processed": "01-10-2025",
@@ -285,7 +239,6 @@
       "type": "deposit",
       "company-type": "Shopping",
       "card-type": "credit"
->>>>>>> b9ff4d18
     },
     {
       "date-processed": "01-10-2025",
@@ -295,11 +248,7 @@
       "balance": "\u00a31,876.38",
       "type": "deposit",
       "company-type": "Shopping",
-<<<<<<< HEAD
-      "card-type": "credit"
-=======
-      "card-type": "debit"
->>>>>>> b9ff4d18
+      "card-type": "debit"
     },
     {
       "date-processed": "01-10-2025",
@@ -310,8 +259,6 @@
       "type": "withdrawal",
       "company-type": "Everything Else",
       "card-type": "debit"
-<<<<<<< HEAD
-=======
     },
     {
       "date-processed": "01-11-2025",
@@ -322,7 +269,6 @@
       "type": "deposit",
       "company-type": "Shopping",
       "card-type": "credit"
->>>>>>> b9ff4d18
     },
     {
       "date-processed": "01-11-2025",
@@ -332,8 +278,6 @@
       "balance": "\u00a32,526.38",
       "type": "deposit",
       "company-type": "Shopping",
-<<<<<<< HEAD
-=======
       "card-type": "debit"
     },
     {
@@ -344,7 +288,6 @@
       "balance": "\u00a32,605.28",
       "type": "deposit",
       "company-type": "Shopping",
->>>>>>> b9ff4d18
       "card-type": "credit"
     },
     {
@@ -355,11 +298,7 @@
       "balance": "\u00a32,605.28",
       "type": "deposit",
       "company-type": "Shopping",
-<<<<<<< HEAD
-      "card-type": "credit"
-=======
-      "card-type": "debit"
->>>>>>> b9ff4d18
+      "card-type": "debit"
     },
     {
       "date-processed": "01-12-2025",
@@ -370,8 +309,6 @@
       "type": "withdrawal",
       "company-type": "Everything Else",
       "card-type": "debit"
-<<<<<<< HEAD
-=======
     },
     {
       "date-processed": "01-13-2025",
@@ -382,7 +319,6 @@
       "type": "deposit",
       "company-type": "Recurring Debts",
       "card-type": "credit"
->>>>>>> b9ff4d18
     },
     {
       "date-processed": "01-13-2025",
@@ -392,8 +328,6 @@
       "balance": "\u00a33,091.50",
       "type": "deposit",
       "company-type": "Recurring Debts",
-<<<<<<< HEAD
-=======
       "card-type": "debit"
     },
     {
@@ -404,7 +338,6 @@
       "balance": "\u00a33,211.50",
       "type": "deposit",
       "company-type": "Everything Else",
->>>>>>> b9ff4d18
       "card-type": "credit"
     },
     {
@@ -415,11 +348,7 @@
       "balance": "\u00a33,211.50",
       "type": "deposit",
       "company-type": "Everything Else",
-<<<<<<< HEAD
-      "card-type": "credit"
-=======
-      "card-type": "debit"
->>>>>>> b9ff4d18
+      "card-type": "debit"
     },
     {
       "date-processed": "01-14-2025",
@@ -430,8 +359,6 @@
       "type": "withdrawal",
       "company-type": "Everything Else",
       "card-type": "debit"
-<<<<<<< HEAD
-=======
     },
     {
       "date-processed": "01-15-2025",
@@ -442,7 +369,6 @@
       "type": "deposit",
       "company-type": "Everything Else",
       "card-type": "credit"
->>>>>>> b9ff4d18
     },
     {
       "date-processed": "01-15-2025",
@@ -452,11 +378,7 @@
       "balance": "\u00a33,222.49",
       "type": "deposit",
       "company-type": "Everything Else",
-<<<<<<< HEAD
-      "card-type": "credit"
-=======
-      "card-type": "debit"
->>>>>>> b9ff4d18
+      "card-type": "debit"
     },
     {
       "date-processed": "01-15-2025",
