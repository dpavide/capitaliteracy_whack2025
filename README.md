--- conflicted
+++ resolved
@@ -6,13 +6,9 @@
 
 .venv\Scripts\activate
 
-<<<<<<< HEAD
-pip install -r requirements.txt
-=======
 To install all the requirements:
 
 Once inside the virtual environment (should see (.venv))
 
 - python -m pip install --upgrade pip setuptools wheel
-- python -m pip install --no-cache-dir -r requirements.txt
->>>>>>> f2516a0a
+- python -m pip install --no-cache-dir -r requirements.txt